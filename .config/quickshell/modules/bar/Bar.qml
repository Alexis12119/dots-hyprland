import "root:/"
import "root:/modules/common"
import "root:/modules/common/widgets"
import "root:/services"
import "root:/modules/common/functions/color_utils.js" as ColorUtils
import QtQuick
import QtQuick.Controls
import QtQuick.Layouts
import Qt5Compat.GraphicalEffects
import Quickshell
import Quickshell.Wayland
import Quickshell.Hyprland
import Quickshell.Services.UPower

Scope {
    id: bar

    readonly property int barHeight: Appearance.sizes.barHeight
    readonly property int osdHideMouseMoveThreshold: 20
    property bool showBarBackground: ConfigOptions.bar.showBackground

<<<<<<< HEAD

    // Check screensList from config, If no screens are specified, show on all screens
    property var filteredScreens: {
        const list = ConfigOptions.bar.screensList;
        if (!list || list.length === 0)
            return Quickshell.screens;
        return Quickshell.screens.filter(screen => list.includes(screen.name));
=======
    component VerticalBarSeparator: Rectangle {
        Layout.topMargin: barHeight / 3
        Layout.bottomMargin: barHeight / 3
        Layout.fillHeight: true
        implicitWidth: 1
        color: Appearance.colors.colOutlineVariant
>>>>>>> 13bad429
    }

    Variants { // For each monitor
        model: bar.filteredScreens

        PanelWindow { // Bar window
            id: barRoot
            screen: modelData

            property ShellScreen modelData
            property var brightnessMonitor: Brightness.getMonitorForScreen(modelData)
            property real useShortenedForm: (Appearance.sizes.barHellaShortenScreenWidthThreshold >= screen.width) ? 2 :
                (Appearance.sizes.barShortenScreenWidthThreshold >= screen.width) ? 1 : 0
            readonly property int centerSideModuleWidth: 
                (useShortenedForm == 2) ? Appearance.sizes.barCenterSideModuleWidthHellaShortened :
                (useShortenedForm == 1) ? Appearance.sizes.barCenterSideModuleWidthShortened : 
                    Appearance.sizes.barCenterSideModuleWidth

            WlrLayershell.namespace: "quickshell:bar"
            implicitHeight: barHeight + Appearance.rounding.screenRounding
            exclusiveZone: showBarBackground ? barHeight : (barHeight - 4)
            mask: Region {
                item: barContent
            }
            color: "transparent"

            anchors {
                top: !ConfigOptions.bar.bottom
                bottom: ConfigOptions.bar.bottom
                left: true
                right: true
            }

            Rectangle { // Bar background
                id: barContent
                anchors {
                    right: parent.right
                    left: parent.left
                    top: !ConfigOptions.bar.bottom ? parent.top : undefined
                    bottom: ConfigOptions.bar.bottom ? parent.bottom : undefined
                }
                color: showBarBackground ? Appearance.colors.colLayer0 : "transparent"
                height: barHeight
                
                MouseArea { // Left side | scroll to change brightness
                    id: barLeftSideMouseArea
                    anchors.left: parent.left
                    implicitHeight: barHeight
                    width: (barRoot.width - middleSection.width) / 2
                    property bool hovered: false
                    property real lastScrollX: 0
                    property real lastScrollY: 0
                    property bool trackingScroll: false
                    acceptedButtons: Qt.LeftButton
                    hoverEnabled: true
                    propagateComposedEvents: true
                    onEntered: (event) => {
                        barLeftSideMouseArea.hovered = true
                    }
                    onExited: (event) => {
                        barLeftSideMouseArea.hovered = false
                        barLeftSideMouseArea.trackingScroll = false
                    }
                    onPressed: (event) => {
                        if (event.button === Qt.LeftButton) {
                            Hyprland.dispatch('global quickshell:sidebarLeftOpen')
                        }
                    }
                    // Scroll to change brightness
                    WheelHandler {
                        onWheel: (event) => {
                            if (event.angleDelta.y < 0)
                                barRoot.brightnessMonitor.setBrightness(barRoot.brightnessMonitor.brightness - 0.05);
                            else if (event.angleDelta.y > 0)
                                barRoot.brightnessMonitor.setBrightness(barRoot.brightnessMonitor.brightness + 0.05);
                            // Store the mouse position and start tracking
                            barLeftSideMouseArea.lastScrollX = event.x;
                            barLeftSideMouseArea.lastScrollY = event.y;
                            barLeftSideMouseArea.trackingScroll = true;
                        }
                        acceptedDevices: PointerDevice.Mouse | PointerDevice.TouchPad
                    }
                    onPositionChanged: (mouse) => {
                        if (barLeftSideMouseArea.trackingScroll) {
                            const dx = mouse.x - barLeftSideMouseArea.lastScrollX;
                            const dy = mouse.y - barLeftSideMouseArea.lastScrollY;
                            if (Math.sqrt(dx*dx + dy*dy) > osdHideMouseMoveThreshold) {
                                Hyprland.dispatch('global quickshell:osdBrightnessHide')
                                barLeftSideMouseArea.trackingScroll = false;
                            }
                        }
                    }
                    Item {  // Left section
                        anchors.fill: parent
                        implicitHeight: leftSectionRowLayout.implicitHeight
                        implicitWidth: leftSectionRowLayout.implicitWidth

                        ScrollHint {
                            reveal: barLeftSideMouseArea.hovered
                            icon: "light_mode"
                            tooltipText: qsTr("Scroll to change brightness")
                            side: "left"
                            anchors.left: parent.left
                            anchors.verticalCenter: parent.verticalCenter
                            
                        }
                        
                        RowLayout { // Content
                            id: leftSectionRowLayout
                            anchors.fill: parent
                            spacing: 10

                            RippleButton { // Left sidebar button
                                Layout.alignment: Qt.AlignLeft | Qt.AlignVCenter
                                Layout.leftMargin: Appearance.rounding.screenRounding
                                Layout.fillWidth: false
                                property real buttonPadding: 5
                                implicitWidth: distroIcon.width + buttonPadding * 2
                                implicitHeight: distroIcon.height + buttonPadding * 2
                                
                                buttonRadius: Appearance.rounding.full
                                colBackground: barLeftSideMouseArea.hovered ? Appearance.colors.colLayer1Hover : ColorUtils.transparentize(Appearance.colors.colLayer1Hover, 1)
                                colBackgroundHover: Appearance.colors.colLayer1Hover
                                colRipple: Appearance.colors.colLayer1Active
                                colBackgroundToggled: Appearance.colors.colSecondaryContainer
                                colBackgroundToggledHover: Appearance.colors.colSecondaryContainerHover
                                colRippleToggled: Appearance.colors.colSecondaryContainerActive
                                toggled: GlobalStates.sidebarLeftOpen
                                    property color colText: toggled ? Appearance.m3colors.m3onSecondaryContainer : Appearance.colors.colOnLayer0

                                onPressed: {
                                    Hyprland.dispatch('global quickshell:sidebarLeftToggle')
                                }

                                CustomIcon {
                                    id: distroIcon
                                    anchors.centerIn: parent
                                    width: 19.5
                                    height: 19.5
                                    source: ConfigOptions.bar.topLeftIcon == 'distro' ? 
                                        SystemInfo.distroIcon : "spark-symbolic"
                                }
                                
                                ColorOverlay {
                                    anchors.fill: distroIcon
                                    source: distroIcon
                                    color: Appearance.colors.colOnLayer0
                                }
                            }

                            ActiveWindow {
                                visible: barRoot.useShortenedForm === 0 && width > 0 && height > 0
                                Layout.rightMargin: Appearance.rounding.screenRounding
                                Layout.fillWidth: true
                                bar: barRoot
                            }
                        }
                    }
                }

                RowLayout { // Middle section
                    id: middleSection
                    anchors.centerIn: parent
                    spacing: ConfigOptions?.bar.borderless ? 4 : 8

                    RowLayout {
                        id: leftCenterGroup
                        Layout.preferredWidth: barRoot.centerSideModuleWidth
                        spacing: 4
                        Layout.fillHeight: true
                        implicitWidth: 350

                        Resources {
                            alwaysShowAllResources: barRoot.useShortenedForm === 2
                            Layout.fillWidth: barRoot.useShortenedForm === 2
                        }

                        Media {
                            visible: barRoot.useShortenedForm < 2
                            Layout.fillWidth: true
                        }

                    }

                    VerticalBarSeparator {visible: ConfigOptions?.bar.borderless}

                    RowLayout {
                        id: middleCenterGroup
                        Layout.fillHeight: true

                        Workspaces {
                            bar: barRoot
                            MouseArea { // Right-click to toggle overview
                                anchors.fill: parent
                                acceptedButtons: Qt.RightButton
                                
                                onPressed: (event) => {
                                    if (event.button === Qt.RightButton) {
                                        Hyprland.dispatch('global quickshell:overviewToggle')
                                    }
                                }
                            }
                        }

                    }

                    VerticalBarSeparator {visible: ConfigOptions?.bar.borderless}

                    RowLayout {
                        id: rightCenterGroup
                        Layout.preferredWidth: leftCenterGroup.width
                        Layout.fillHeight: true
                        spacing: 4

                        ClockWidget {
                            showDate: barRoot.useShortenedForm < 2
                            Layout.alignment: Qt.AlignVCenter
                            Layout.fillWidth: true
                        }

                        UtilButtons {
                            visible: barRoot.useShortenedForm === 0
                            Layout.alignment: Qt.AlignVCenter
                        }

                        BatteryIndicator {
                            visible: (barRoot.useShortenedForm < 2 && UPower.displayDevice.isLaptopBattery)
                            Layout.alignment: Qt.AlignVCenter
                        }

                    }

                }

                MouseArea { // Right side | scroll to change volume
                    id: barRightSideMouseArea

                    anchors.right: parent.right
                    implicitHeight: barHeight
                    width: (barRoot.width - middleSection.width) / 2

                    property bool hovered: false
                    property real lastScrollX: 0
                    property real lastScrollY: 0
                    property bool trackingScroll: false
                    
                    acceptedButtons: Qt.LeftButton
                    hoverEnabled: true
                    propagateComposedEvents: true
                    onEntered: (event) => {
                        barRightSideMouseArea.hovered = true
                    }
                    onExited: (event) => {
                        barRightSideMouseArea.hovered = false
                        barRightSideMouseArea.trackingScroll = false
                    }
                    onPressed: (event) => {
                        if (event.button === Qt.LeftButton) {
                            Hyprland.dispatch('global quickshell:sidebarRightOpen')
                        }
                        else if (event.button === Qt.RightButton) {
                            MprisController.activePlayer.next()
                        }
                    }
                    // Scroll to change volume
                    WheelHandler {
                        onWheel: (event) => {
                            const currentVolume = Audio.value;
                            const step = currentVolume < 0.1 ? 0.01 : 0.02 || 0.2;
                            if (event.angleDelta.y < 0)
                                Audio.sink.audio.volume -= step;
                            else if (event.angleDelta.y > 0)
                                Audio.sink.audio.volume = Math.min(1, Audio.sink.audio.volume + step);
                            // Store the mouse position and start tracking
                            barRightSideMouseArea.lastScrollX = event.x;
                            barRightSideMouseArea.lastScrollY = event.y;
                            barRightSideMouseArea.trackingScroll = true;
                        }
                        acceptedDevices: PointerDevice.Mouse | PointerDevice.TouchPad
                    }
                    onPositionChanged: (mouse) => {
                        if (barRightSideMouseArea.trackingScroll) {
                            const dx = mouse.x - barRightSideMouseArea.lastScrollX;
                            const dy = mouse.y - barRightSideMouseArea.lastScrollY;
                            if (Math.sqrt(dx*dx + dy*dy) > osdHideMouseMoveThreshold) {
                                Hyprland.dispatch('global quickshell:osdVolumeHide')
                                barRightSideMouseArea.trackingScroll = false;
                            }
                        }
                    }

                    Item {
                        anchors.fill: parent
                        implicitHeight: rightSectionRowLayout.implicitHeight
                        implicitWidth: rightSectionRowLayout.implicitWidth
                        
                        ScrollHint {
                            reveal: barRightSideMouseArea.hovered
                            icon: "volume_up"
                            tooltipText: qsTr("Scroll to change volume")
                            side: "right"
                            anchors.right: parent.right
                            anchors.verticalCenter: parent.verticalCenter
                        }

                        RowLayout {
                            id: rightSectionRowLayout
                            anchors.fill: parent
                            spacing: 5
                            layoutDirection: Qt.RightToLeft
                    
                            RippleButton { // Right sidebar button
                                id: rightSidebarButton
                                Layout.margins: 4
                                Layout.rightMargin: Appearance.rounding.screenRounding
                                Layout.fillHeight: true
                                implicitWidth: indicatorsRowLayout.implicitWidth + 10*2
                                buttonRadius: Appearance.rounding.full
                                colBackground: barRightSideMouseArea.hovered ? Appearance.colors.colLayer1Hover : ColorUtils.transparentize(Appearance.colors.colLayer1Hover, 1)
                                colBackgroundHover: Appearance.colors.colLayer1Hover
                                colRipple: Appearance.colors.colLayer1Active
                                colBackgroundToggled: Appearance.colors.colSecondaryContainer
                                colBackgroundToggledHover: Appearance.colors.colSecondaryContainerHover
                                colRippleToggled: Appearance.colors.colSecondaryContainerActive
                                toggled: GlobalStates.sidebarRightOpen
                                property color colText: toggled ? Appearance.m3colors.m3onSecondaryContainer : Appearance.colors.colOnLayer0

                                Behavior on colText {
                                    animation: Appearance.animation.elementMoveFast.colorAnimation.createObject(this)
                                }

                                onPressed: {
                                    Hyprland.dispatch('global quickshell:sidebarRightToggle')
                                }

                                RowLayout {
                                    id: indicatorsRowLayout
                                    anchors.centerIn: parent
                                    property real realSpacing: 15
                                    spacing: 0
                                    
                                    Revealer {
                                        reveal: Audio.sink?.audio?.muted ?? false
                                        Layout.fillHeight: true
                                        Layout.rightMargin: reveal ? indicatorsRowLayout.realSpacing : 0
                                        Behavior on Layout.rightMargin {
                                            NumberAnimation {
                                                duration: Appearance.animation.elementMoveFast.duration
                                                easing.type: Appearance.animation.elementMoveFast.type
                                                easing.bezierCurve: Appearance.animation.elementMoveFast.bezierCurve
                                            }
                                        }
                                        MaterialSymbol {
                                            text: "volume_off"
                                            iconSize: Appearance.font.pixelSize.larger
                                            color: rightSidebarButton.colText
                                        }
                                    }
                                    Revealer {
                                        reveal: Audio.source?.audio?.muted ?? false
                                        Layout.fillHeight: true
                                        Layout.rightMargin: reveal ? indicatorsRowLayout.realSpacing : 0
                                        Behavior on Layout.rightMargin {
                                            NumberAnimation {
                                                duration: Appearance.animation.elementMoveFast.duration
                                                easing.type: Appearance.animation.elementMoveFast.type
                                                easing.bezierCurve: Appearance.animation.elementMoveFast.bezierCurve
                                            }
                                        }
                                        MaterialSymbol {
                                            text: "mic_off"
                                            iconSize: Appearance.font.pixelSize.larger
                                            color: rightSidebarButton.colText
                                        }
                                    }
                                    MaterialSymbol {
                                        Layout.rightMargin: indicatorsRowLayout.realSpacing
                                        text: Network.materialSymbol
                                        iconSize: Appearance.font.pixelSize.larger
                                        color: rightSidebarButton.colText
                                    }
                                    MaterialSymbol {
                                        text: Bluetooth.bluetoothConnected ? "bluetooth_connected" : Bluetooth.bluetoothEnabled ? "bluetooth" : "bluetooth_disabled"
                                        iconSize: Appearance.font.pixelSize.larger
                                        color: rightSidebarButton.colText
                                    }
                                }
                            }

                            SysTray {
                                bar: barRoot
                                visible: barRoot.useShortenedForm === 0
                                Layout.fillWidth: false
                                Layout.fillHeight: true
                            }

                            Item {
                                Layout.fillWidth: true
                                Layout.fillHeight: true
                            }
                        }
                    }
                }
            }

            // Round decorators
            Item {
                anchors {
                    left: parent.left
                    right: parent.right
                    // top: barContent.bottom
                    top: ConfigOptions.bar.bottom ? undefined : barContent.bottom
                    bottom: ConfigOptions.bar.bottom ? barContent.top : undefined
                }
                height: Appearance.rounding.screenRounding

                RoundCorner {
                    anchors.top: parent.top
                    anchors.left: parent.left
                    size: Appearance.rounding.screenRounding
                    corner: ConfigOptions.bar.bottom ? cornerEnum.bottomLeft : cornerEnum.topLeft
                    color: showBarBackground ? Appearance.colors.colLayer0 : "transparent"
                }
                RoundCorner {
                    anchors.top: parent.top
                    anchors.right: parent.right
                    size: Appearance.rounding.screenRounding
                    corner: ConfigOptions.bar.bottom ? cornerEnum.bottomRight : cornerEnum.topRight
                    color: showBarBackground ? Appearance.colors.colLayer0 : "transparent"
                }
            }

        }

    }

}<|MERGE_RESOLUTION|>--- conflicted
+++ resolved
@@ -19,7 +19,13 @@
     readonly property int osdHideMouseMoveThreshold: 20
     property bool showBarBackground: ConfigOptions.bar.showBackground
 
-<<<<<<< HEAD
+    component VerticalBarSeparator: Rectangle {
+        Layout.topMargin: barHeight / 3
+        Layout.bottomMargin: barHeight / 3
+        Layout.fillHeight: true
+        implicitWidth: 1
+        color: Appearance.colors.colOutlineVariant
+
 
     // Check screensList from config, If no screens are specified, show on all screens
     property var filteredScreens: {
@@ -27,14 +33,6 @@
         if (!list || list.length === 0)
             return Quickshell.screens;
         return Quickshell.screens.filter(screen => list.includes(screen.name));
-=======
-    component VerticalBarSeparator: Rectangle {
-        Layout.topMargin: barHeight / 3
-        Layout.bottomMargin: barHeight / 3
-        Layout.fillHeight: true
-        implicitWidth: 1
-        color: Appearance.colors.colOutlineVariant
->>>>>>> 13bad429
     }
 
     Variants { // For each monitor
