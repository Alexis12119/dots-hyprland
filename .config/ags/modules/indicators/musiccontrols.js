const { GLib } = imports.gi;
import App from 'resource:///com/github/Aylur/ags/app.js';
import Widget from 'resource:///com/github/Aylur/ags/widget.js';
import * as Utils from 'resource:///com/github/Aylur/ags/utils.js';
import Mpris from 'resource:///com/github/Aylur/ags/service/mpris.js';
const { exec, execAsync } = Utils;
const { Box, EventBox, Icon, Scrollable, Label, Button, Revealer } = Widget;

import { fileExists } from '../.miscutils/files.js';
import { AnimatedCircProg } from "../.commonwidgets/cairo_circularprogress.js";
import { showMusicControls } from '../../variables.js';
import { darkMode } from '../.miscutils/system.js';

const COMPILED_STYLE_DIR = `${GLib.get_user_cache_dir()}/ags/user/generated`
<<<<<<< HEAD
const LIGHTDARK_FILE_LOCATION = `${GLib.get_user_cache_dir()}/ags/user/colormode.txt`;
const colorMode = Utils.exec('bash -c "sed -n \'1p\' $HOME/.cache/ags/user/colormode.txt"');
const lightDark = (colorMode == "light") ? '-l' : '';
=======
>>>>>>> 2ebae291
const COVER_COLORSCHEME_SUFFIX = '_colorscheme.css';
var lastCoverPath = '';

function isRealPlayer(player) {
    return (
        !player.busName.startsWith('org.mpris.MediaPlayer2.firefox') && // Firefox mpris dbus is useless
        !player.busName.startsWith('org.mpris.MediaPlayer2.playerctld') && // Doesn't have cover art
        !player.busName.endsWith('.mpd') // Non-instance mpd bus
    );
}

export const getPlayer = (name = userOptions.music.preferredPlayer) => Mpris.getPlayer(name) || Mpris.players[0] || null;
function lengthStr(length) {
    const min = Math.floor(length / 60);
    const sec = Math.floor(length % 60);
    const sec0 = sec < 10 ? '0' : '';
    return `${min}:${sec0}${sec}`;
}

function detectMediaSource(link) {
    if (link.startsWith("file://")) {
        if (link.includes('firefox-mpris'))
            return '󰈹 Firefox'
        return "󰈣 File";
    }
    let url = link.replace(/(^\w+:|^)\/\//, '');
    let domain = url.match(/(?:[a-z]+\.)?([a-z]+\.[a-z]+)/i)[1];
    if (domain == 'ytimg.com') return '󰗃 Youtube';
    if (domain == 'discordapp.net') return '󰙯 Discord';
    if (domain == 'sndcdn.com') return '󰓀 SoundCloud';
    return domain;
}

const DEFAULT_MUSIC_FONT = 'Gabarito, sans-serif';
function getTrackfont(player) {
    const title = player.trackTitle;
    const artists = player.trackArtists.join(' ');
    if (artists.includes('TANO*C') || artists.includes('USAO') || artists.includes('Kobaryo'))
        return 'Chakra Petch'; // Rigid square replacement
    if (title.includes('東方'))
        return 'Crimson Text, serif'; // Serif for Touhou stuff
    return DEFAULT_MUSIC_FONT;
}
function trimTrackTitle(title) {
    if (!title) return '';
    const cleanPatterns = [
        /【[^】]*】/,         // Touhou n weeb stuff
        " [FREE DOWNLOAD]", // F-777
    ];
    cleanPatterns.forEach((expr) => title = title.replace(expr, ''));
    return title;
}

const TrackProgress = ({ player, ...rest }) => {
    const _updateProgress = (circprog) => {
        // const player = Mpris.getPlayer();
        if (!player) return;
        // Set circular progress (see definition of AnimatedCircProg for explanation)
        circprog.css = `font-size: ${Math.max(player.position / player.length * 100, 0)}px;`
    }
    return AnimatedCircProg({
        ...rest,
        className: 'osd-music-circprog',
        vpack: 'center',
        extraSetup: (self) => self
            .hook(Mpris, _updateProgress)
            .poll(3000, _updateProgress)
        ,
    })
}

const TrackTitle = ({ player, ...rest }) => Label({
    ...rest,
    label: 'No music playing',
    xalign: 0,
    truncate: 'end',
    // wrap: true,
    className: 'osd-music-title',
    setup: (self) => self.hook(player, (self) => {
        // Player name
        self.label = player.trackTitle.length > 0 ? trimTrackTitle(player.trackTitle) : 'No media';
        // Font based on track/artist
        const fontForThisTrack = getTrackfont(player);
        self.css = `font-family: ${fontForThisTrack}, ${DEFAULT_MUSIC_FONT};`;
    }, 'notify::track-title'),
});

const TrackArtists = ({ player, ...rest }) => Label({
    ...rest,
    xalign: 0,
    className: 'osd-music-artists',
    truncate: 'end',
    setup: (self) => self.hook(player, (self) => {
        self.label = player.trackArtists.length > 0 ? player.trackArtists.join(', ') : '';
    }, 'notify::track-artists'),
})

const CoverArt = ({ player, ...rest }) => {
    const fallbackCoverArt = Box({ // Fallback
        className: 'osd-music-cover-fallback',
        homogeneous: true,
        children: [Label({
            className: 'icon-material txt-gigantic txt-thin',
            label: 'music_note',
        })]
    });
    // const coverArtDrawingArea = Widget.DrawingArea({ className: 'osd-music-cover-art' });
    // const coverArtDrawingAreaStyleContext = coverArtDrawingArea.get_style_context();
    const realCoverArt = Box({
        className: 'osd-music-cover-art',
        homogeneous: true,
        // children: [coverArtDrawingArea],
        attribute: {
            'pixbuf': null,
            // 'showImage': (self, imagePath) => {
            //     const borderRadius = coverArtDrawingAreaStyleContext.get_property('border-radius', Gtk.StateFlags.NORMAL);
            //     const frameHeight = coverArtDrawingAreaStyleContext.get_property('min-height', Gtk.StateFlags.NORMAL);
            //     const frameWidth = coverArtDrawingAreaStyleContext.get_property('min-width', Gtk.StateFlags.NORMAL);
            //     let imageHeight = frameHeight;
            //     let imageWidth = frameWidth;
            //     // Get image dimensions
            //     execAsync(['identify', '-format', '{"w":%w,"h":%h}', imagePath])
            //         .then((output) => {
            //             const imageDimensions = JSON.parse(output);
            //             const imageAspectRatio = imageDimensions.w / imageDimensions.h;
            //             const displayedAspectRatio = imageWidth / imageHeight;
            //             if (imageAspectRatio >= displayedAspectRatio) {
            //                 imageWidth = imageHeight * imageAspectRatio;
            //             } else {
            //                 imageHeight = imageWidth / imageAspectRatio;
            //             }
            //             // Real stuff
            //             // TODO: fix memory leak(?)
            //             // if (self.attribute.pixbuf) {
            //             //     self.attribute.pixbuf.unref();
            //             //     self.attribute.pixbuf = null;
            //             // }
            //             self.attribute.pixbuf = GdkPixbuf.Pixbuf.new_from_file_at_size(imagePath, imageWidth, imageHeight);

            //             coverArtDrawingArea.set_size_request(frameWidth, frameHeight);
            //             coverArtDrawingArea.connect("draw", (widget, cr) => {
            //                 // Clip a rounded rectangle area
            //                 cr.arc(borderRadius, borderRadius, borderRadius, Math.PI, 1.5 * Math.PI);
            //                 cr.arc(frameWidth - borderRadius, borderRadius, borderRadius, 1.5 * Math.PI, 2 * Math.PI);
            //                 cr.arc(frameWidth - borderRadius, frameHeight - borderRadius, borderRadius, 0, 0.5 * Math.PI);
            //                 cr.arc(borderRadius, frameHeight - borderRadius, borderRadius, 0.5 * Math.PI, Math.PI);
            //                 cr.closePath();
            //                 cr.clip();
            //                 // Paint image as bg, centered
            //                 Gdk.cairo_set_source_pixbuf(cr, self.attribute.pixbuf,
            //                     frameWidth / 2 - imageWidth / 2,
            //                     frameHeight / 2 - imageHeight / 2
            //                 );
            //                 cr.paint();
            //             });
            //         }).catch(print)
            // },
            'updateCover': (self) => {
                // const player = Mpris.getPlayer(); // Maybe no need to re-get player.. can't remember why I had this
                // Player closed
                // Note that cover path still remains, so we're checking title
                if (!player || player.trackTitle == "") {
                    self.css = `background-image: none;`; // CSS image
                    App.applyCss(`${COMPILED_STYLE_DIR}/style.css`);
                    return;
                }

                const coverPath = player.coverPath;
                const stylePath = `${player.coverPath}${darkMode ? '' : '-l'}${COVER_COLORSCHEME_SUFFIX}`;
                if (player.coverPath == lastCoverPath) { // Since 'notify::cover-path' emits on cover download complete
                    Utils.timeout(200, () => {
                        // self.attribute.showImage(self, coverPath);
                        self.css = `background-image: url('${coverPath}');`; // CSS image
                    });
                }
                lastCoverPath = player.coverPath;

                // If a colorscheme has already been generated, skip generation
                if (fileExists(stylePath)) {
                    // self.attribute.showImage(self, coverPath)
                    self.css = `background-image: url('${coverPath}');`; // CSS image
                    App.applyCss(stylePath);
                    return;
                }

                // Generate colors
                execAsync(['bash', '-c',
<<<<<<< HEAD
                    `${App.configDir}/scripts/color_generation/generate_colors_material.py --path '${coverPath}' --mode '${colorMode}' > ${App.configDir}/scss/_musicmaterial.scss`])
=======
                    `${App.configDir}/scripts/color_generation/generate_colors_material.py --path '${coverPath}' > ${App.configDir}/scss/_musicmaterial.scss ${darkMode ? '' : '-l'}`])
>>>>>>> 2ebae291
                    .then(() => {
                        exec(`wal -i "${player.coverPath}" -n -t -s -e -q ${darkMode ? '' : '-l'}`)
                        exec(`cp ${GLib.get_user_cache_dir()}/wal/colors.scss ${App.configDir}/scss/_musicwal.scss`);
                        exec(`sass ${App.configDir}/scss/_music.scss ${stylePath}`);
                        Utils.timeout(200, () => {
                            // self.attribute.showImage(self, coverPath)
                            self.css = `background-image: url('${coverPath}');`; // CSS image
                        });
                        App.applyCss(`${stylePath}`);
                    })
                    .catch(print);
            },
        },
        setup: (self) => self
            .hook(player, (self) => {
                self.attribute.updateCover(self);
            }, 'notify::cover-path')
        ,
    });
    return Box({
        ...rest,
        className: 'osd-music-cover',
        children: [
            Widget.Overlay({
                child: fallbackCoverArt,
                overlays: [realCoverArt],
            })
        ],
    })
}

const TrackControls = ({ player, ...rest }) => Widget.Revealer({
    revealChild: false,
    transition: 'slide_right',
    transitionDuration: userOptions.animations.durationLarge,
    child: Widget.Box({
        ...rest,
        vpack: 'center',
        className: 'osd-music-controls spacing-h-3',
        children: [
            Button({
                className: 'osd-music-controlbtn',
                onClicked: () => player.previous(),
                child: Label({
                    className: 'icon-material osd-music-controlbtn-txt',
                    label: 'skip_previous',
                })
            }),
            Button({
                className: 'osd-music-controlbtn',
                onClicked: () => player.next(),
                child: Label({
                    className: 'icon-material osd-music-controlbtn-txt',
                    label: 'skip_next',
                })
            }),
        ],
    }),
    setup: (self) => self.hook(Mpris, (self) => {
        // const player = Mpris.getPlayer();
        if (!player)
            self.revealChild = false;
        else
            self.revealChild = true;
    }, 'notify::play-back-status'),
});

const TrackSource = ({ player, ...rest }) => Widget.Revealer({
    revealChild: false,
    transition: 'slide_left',
    transitionDuration: userOptions.animations.durationLarge,
    child: Widget.Box({
        ...rest,
        className: 'osd-music-pill spacing-h-5',
        homogeneous: true,
        children: [
            Label({
                hpack: 'fill',
                justification: 'center',
                className: 'icon-nerd',
                setup: (self) => self.hook(player, (self) => {
                    self.label = detectMediaSource(player.trackCoverUrl);
                }, 'notify::cover-path'),
            }),
        ],
    }),
    setup: (self) => self.hook(Mpris, (self) => {
        const mpris = Mpris.getPlayer('');
        if (!mpris)
            self.revealChild = false;
        else
            self.revealChild = true;
    }),
});

const TrackTime = ({ player, ...rest }) => {
    return Widget.Revealer({
        revealChild: false,
        transition: 'slide_left',
        transitionDuration: userOptions.animations.durationLarge,
        child: Widget.Box({
            ...rest,
            vpack: 'center',
            className: 'osd-music-pill spacing-h-5',
            children: [
                Label({
                    setup: (self) => self.poll(1000, (self) => {
                        // const player = Mpris.getPlayer();
                        if (!player) return;
                        self.label = lengthStr(player.position);
                    }),
                }),
                Label({ label: '/' }),
                Label({
                    setup: (self) => self.hook(Mpris, (self) => {
                        // const player = Mpris.getPlayer();
                        if (!player) return;
                        self.label = lengthStr(player.length);
                    }),
                }),
            ],
        }),
        setup: (self) => self.hook(Mpris, (self) => {
            if (!player) self.revealChild = false;
            else self.revealChild = true;
        }),
    })
}

const PlayState = ({ player }) => {
    var position = 0;
    const trackCircProg = TrackProgress({ player: player });
    return Widget.Button({
        className: 'osd-music-playstate',
        child: Widget.Overlay({
            child: trackCircProg,
            overlays: [
                Widget.Button({
                    className: 'osd-music-playstate-btn',
                    onClicked: () => player.playPause(),
                    child: Widget.Label({
                        justification: 'center',
                        hpack: 'fill',
                        vpack: 'center',
                        setup: (self) => self.hook(player, (label) => {
                            label.label = `${player.playBackStatus == 'Playing' ? 'pause' : 'play_arrow'}`;
                        }, 'notify::play-back-status'),
                    }),
                }),
            ],
            passThrough: true,
        })
    });
}

const MusicControlsWidget = (player) => Box({
    className: 'osd-music spacing-h-20 test',
    children: [
        CoverArt({ player: player, vpack: 'center' }),
        Box({
            vertical: true,
            className: 'spacing-v-5 osd-music-info',
            children: [
                Box({
                    vertical: true,
                    vpack: 'center',
                    hexpand: true,
                    children: [
                        TrackTitle({ player: player }),
                        TrackArtists({ player: player }),
                    ]
                }),
                Box({ vexpand: true }),
                Box({
                    className: 'spacing-h-10',
                    setup: (box) => {
                        box.pack_start(TrackControls({ player: player }), false, false, 0);
                        box.pack_end(PlayState({ player: player }), false, false, 0);
                        box.pack_end(TrackTime({ player: player }), false, false, 0)
                        // box.pack_end(TrackSource({ vpack: 'center', player: player }), false, false, 0);
                    }
                })
            ]
        })
    ]
})

export default () => Revealer({
    transition: 'slide_down',
    transitionDuration: userOptions.animations.durationLarge,
    revealChild: false,
    child: Box({
        setup: (self) => self.hook(Mpris, box => {
            box.children.forEach(child => {
                child.destroy();
                child = null;
            });
            Mpris.players.forEach((player, i) => {
                if (isRealPlayer(player)) {
                    const newInstance = MusicControlsWidget(player);
                    box.add(newInstance);
                }
            });
        }, 'notify::players'),
    }),
    setup: (self) => self.hook(showMusicControls, (revealer) => {
        revealer.revealChild = showMusicControls.value;
    }),
})

// export default () => MarginRevealer({
//     transition: 'slide_down',
//     revealChild: false,
//     showClass: 'osd-show',
//     hideClass: 'osd-hide',
//     child: Box({
//         setup: (self) => self.hook(Mpris, box => {
//             let foundPlayer = false;
//             Mpris.players.forEach((player, i) => {
//                 if (isRealPlayer(player)) {
//                     foundPlayer = true;
//                     box.children.forEach(child => {
//                         child.destroy();
//                         child = null;
//                     });
//                     const newInstance = MusicControlsWidget(player);
//                     box.children = [newInstance];
//                 }
//             });

//             if (!foundPlayer) {
//                 const children = box.get_children();
//                 for (let i = 0; i < children.length; i++) {
//                     const child = children[i];
//                     child.destroy();
//                     child = null;
//                 }
//                 return;
//             }
//         }, 'notify::players'),
//     }),
//     setup: (self) => self.hook(showMusicControls, (revealer) => {
//         if (showMusicControls.value) revealer.attribute.show();
//         else revealer.attribute.hide();
//     }),
// })<|MERGE_RESOLUTION|>--- conflicted
+++ resolved
@@ -12,12 +12,9 @@
 import { darkMode } from '../.miscutils/system.js';
 
 const COMPILED_STYLE_DIR = `${GLib.get_user_cache_dir()}/ags/user/generated`
-<<<<<<< HEAD
 const LIGHTDARK_FILE_LOCATION = `${GLib.get_user_cache_dir()}/ags/user/colormode.txt`;
 const colorMode = Utils.exec('bash -c "sed -n \'1p\' $HOME/.cache/ags/user/colormode.txt"');
 const lightDark = (colorMode == "light") ? '-l' : '';
-=======
->>>>>>> 2ebae291
 const COVER_COLORSCHEME_SUFFIX = '_colorscheme.css';
 var lastCoverPath = '';
 
@@ -205,11 +202,7 @@
 
                 // Generate colors
                 execAsync(['bash', '-c',
-<<<<<<< HEAD
-                    `${App.configDir}/scripts/color_generation/generate_colors_material.py --path '${coverPath}' --mode '${colorMode}' > ${App.configDir}/scss/_musicmaterial.scss`])
-=======
-                    `${App.configDir}/scripts/color_generation/generate_colors_material.py --path '${coverPath}' > ${App.configDir}/scss/_musicmaterial.scss ${darkMode ? '' : '-l'}`])
->>>>>>> 2ebae291
+                    `${App.configDir}/scripts/color_generation/generate_colors_material.py --path '${coverPath}' --mode ${darkMode ? 'dark' : 'light'} > ${App.configDir}/scss/_musicmaterial.scss`])
                     .then(() => {
                         exec(`wal -i "${player.coverPath}" -n -t -s -e -q ${darkMode ? '' : '-l'}`)
                         exec(`cp ${GLib.get_user_cache_dir()}/wal/colors.scss ${App.configDir}/scss/_musicwal.scss`);
